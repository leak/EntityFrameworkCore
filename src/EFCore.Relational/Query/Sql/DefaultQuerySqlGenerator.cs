--- conflicted
+++ resolved
@@ -543,27 +543,9 @@
         /// </summary>
         /// <param name="projection"> The projection expression. </param>
         protected virtual void GenerateProjection([NotNull] Expression projection)
-<<<<<<< HEAD
             => Visit(
-                ApplyExplicitCastToBoolInProjectionOptimization(
-                    ApplyOptimizations(projection, searchCondition: false)));
-=======
-        {
-            if (AppContext.TryGetSwitch("Microsoft.EntityFrameworkCore.Issue12175", out var isEnabled) && isEnabled)
-            {
-                Visit(
-                    ApplyOptimizations(
-                        ApplyExplicitCastToBoolInProjectionOptimization(projection),
-                        searchCondition: false));
-            }
-            else
-            {
-                Visit(
                     ApplyExplicitCastToBoolInProjectionOptimization(
                         ApplyOptimizations(projection, searchCondition: false)));
-            }
-        }
->>>>>>> fac2ede6
 
         /// <summary>
         ///     This API supports the Entity Framework Core infrastructure and is not intended to be used
